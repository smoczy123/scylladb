/*
 * Copyright (C) 2021-present ScyllaDB
 */

/*
 * This file is part of Scylla.
 *
 * Scylla is free software: you can redistribute it and/or modify
 * it under the terms of the GNU Affero General Public License as published by
 * the Free Software Foundation, either version 3 of the License, or
 * (at your option) any later version.
 *
 * Scylla is distributed in the hope that it will be useful,
 * but WITHOUT ANY WARRANTY; without even the implied warranty of
 * MERCHANTABILITY or FITNESS FOR A PARTICULAR PURPOSE.  See the
 * GNU General Public License for more details.
 *
 * You should have received a copy of the GNU General Public License
 * along with Scylla.  If not, see <http://www.gnu.org/licenses/>.
 */

#include <boost/algorithm/string/join.hpp>
#include <filesystem>
#include <seastar/core/app-template.hh>
#include <seastar/core/coroutine.hh>
#include <seastar/util/closeable.hh>

#include "compaction/compaction.hh"
#include "db/config.hh"
#include "db/large_data_handler.hh"
#include "gms/feature_service.hh"
#include "schema_builder.hh"
#include "sstables/index_reader.hh"
#include "sstables/sstables_manager.hh"
#include "types/user.hh"
#include "types/set.hh"
#include "types/map.hh"
#include "tools/schema_loader.hh"
#include "tools/utils.hh"

using namespace seastar;

namespace bpo = boost::program_options;

namespace {

const auto app_name = "scylla-sstable";

logging::logger sst_log(app_name);

db::nop_large_data_handler large_data_handler;

struct decorated_key_hash {
    std::size_t operator()(const dht::decorated_key& dk) const {
        return dht::token::to_int64(dk.token());
    }
};

struct decorated_key_equal {
    const schema& _s;
    explicit decorated_key_equal(const schema& s) : _s(s) {
    }
    bool operator()(const dht::decorated_key& a, const dht::decorated_key& b) const {
        return a.equal(_s, b);
    }
};

using partition_set = std::unordered_set<dht::decorated_key, decorated_key_hash, decorated_key_equal>;

template <typename T>
using partition_map = std::unordered_map<dht::decorated_key, T, decorated_key_hash, decorated_key_equal>;

partition_set get_partitions(schema_ptr schema, const bpo::variables_map& app_config) {
    partition_set partitions(app_config.count("partition"), {}, decorated_key_equal(*schema));
    auto pk_type = schema->partition_key_type();

    auto dk_from_hex = [&] (std::string_view hex) {
        auto pk = partition_key::from_exploded(pk_type->components(managed_bytes_view(from_hex(hex))));
        return dht::decorate_key(*schema, std::move(pk));
    };

    if (app_config.count("partition")) {
        for (const auto& pk_hex : app_config["partition"].as<std::vector<sstring>>()) {
            partitions.emplace(dk_from_hex(pk_hex));
        }
    }

    if (app_config.count("partitions-file")) {
        auto file = open_file_dma(app_config["partitions-file"].as<sstring>(), open_flags::ro).get();
        auto fstream = make_file_input_stream(file);

        temporary_buffer<char> pk_buf;
        while (auto buf = fstream.read().get()) {
            do {
                const auto it = std::find_if(buf.begin(), buf.end(), [] (char c) { return std::isspace(c); });
                const auto len = it - buf.begin();
                if (!len && !pk_buf) {
                    buf.trim_front(1); // discard extra leading whitespace
                    continue;
                }
                if (pk_buf) {
                    auto new_buf = temporary_buffer<char>(pk_buf.size() + len);
                    auto ot = new_buf.get_write();
                    ot = std::copy_n(pk_buf.begin(), pk_buf.size(), ot);
                    std::copy_n(buf.begin(), len, ot);
                    pk_buf = std::move(new_buf);
                } else {
                    pk_buf = buf.share(0, len);
                }
                buf.trim_front(len);
                if (it != buf.end()) {
                    partitions.emplace(dk_from_hex(std::string_view(pk_buf.begin(), pk_buf.size())));
                    pk_buf = {};
                    buf.trim_front(1); // remove the newline
                }
                thread::maybe_yield();
            } while (buf);
        }
        if (!pk_buf.empty()) { // last line might not have EOL
            partitions.emplace(dk_from_hex(std::string_view(pk_buf.begin(), pk_buf.size())));
        }
    }

    if (!partitions.empty()) {
        sst_log.info("filtering enabled, {} partition(s) to filter for", partitions.size());
    }

    return partitions;
}

const std::vector<sstables::shared_sstable> load_sstables(schema_ptr schema, sstables::sstables_manager& sst_man, const std::vector<sstring>& sstable_names) {
    std::vector<sstables::shared_sstable> sstables;

    parallel_for_each(sstable_names, [schema, &sst_man, &sstables] (const sstring& sst_name) -> future<> {
        const auto sst_path = std::filesystem::path(sst_name);

        if (const auto ftype_opt = co_await file_type(sst_path.c_str(), follow_symlink::yes)) {
            if (!ftype_opt) {
                throw std::invalid_argument(fmt::format("error: failed to determine type of file pointed to by provided sstable path {}", sst_path.c_str()));
            }
            if (*ftype_opt != directory_entry_type::regular) {
                throw std::invalid_argument(fmt::format("error: file pointed to by provided sstable path {} is not a regular file", sst_path.c_str()));
            }
        }

        const auto dir_path = std::filesystem::path(sst_path).remove_filename();
        const auto sst_filename = sst_path.filename();

        auto ed = sstables::entry_descriptor::make_descriptor(dir_path.c_str(), sst_filename.c_str(), schema->ks_name(), schema->cf_name());
        auto sst = sst_man.make_sstable(schema, dir_path.c_str(), ed.generation, ed.version, ed.format);

        co_await sst->load();

        sstables.push_back(std::move(sst));
    }).get();

    return sstables;
}

// stop_iteration::no -> continue consuming sstable content
class sstable_consumer {
public:
    virtual ~sstable_consumer() = default;
    // called at the very start
    virtual future<> on_start_of_stream() = 0;
    // stop_iteration::yes -> on_end_of_sstable() - skip sstable content
    // sstable parameter is nullptr when merging multiple sstables
    virtual future<stop_iteration> on_new_sstable(const sstables::sstable* const) = 0;
    // stop_iteration::yes -> consume(partition_end) - skip partition content
    virtual future<stop_iteration> consume(partition_start&&) = 0;
    // stop_iteration::yes -> consume(partition_end) - skip remaining partition content
    virtual future<stop_iteration> consume(static_row&&) = 0;
    // stop_iteration::yes -> consume(partition_end) - skip remaining partition content
    virtual future<stop_iteration> consume(clustering_row&&) = 0;
    // stop_iteration::yes -> consume(partition_end) - skip remaining partition content
    virtual future<stop_iteration> consume(range_tombstone_change&&) = 0;
    // stop_iteration::yes -> on_end_of_sstable() - skip remaining partitions in sstable
    virtual future<stop_iteration> consume(partition_end&&) = 0;
    // stop_iteration::yes -> full stop - skip remaining sstables
    virtual future<stop_iteration> on_end_of_sstable() = 0;
    // called at the very end
    virtual future<> on_end_of_stream() = 0;
};

class consumer_wrapper {
public:
    using filter_type = std::function<bool(const dht::decorated_key&)>;
private:
    sstable_consumer& _consumer;
    filter_type _filter;
public:
    consumer_wrapper(sstable_consumer& consumer, filter_type filter)
        : _consumer(consumer), _filter(std::move(filter)) {
    }
    future<stop_iteration> operator()(mutation_fragment_v2&& mf) {
        sst_log.trace("consume {}", mf.mutation_fragment_kind());
        if (mf.is_partition_start() && _filter && !_filter(mf.as_partition_start().key())) {
            return make_ready_future<stop_iteration>(stop_iteration::yes);
        }
        return std::move(mf).consume(_consumer);
    }
};

class dumping_consumer : public sstable_consumer {
    schema_ptr _schema;

public:
    explicit dumping_consumer(schema_ptr s, reader_permit, const bpo::variables_map&) : _schema(std::move(s)) {
    }
    virtual future<> on_start_of_stream() override {
        std::cout << "{stream_start}" << std::endl;
        return make_ready_future<>();
    }
    virtual future<stop_iteration> on_new_sstable(const sstables::sstable* const sst) override {
        std::cout << "{sstable_start";
        if (sst) {
            std::cout << ": filename " << sst->get_filename();
        }
        std::cout << "}" << std::endl;
        return make_ready_future<stop_iteration>(stop_iteration::no);
    }
    virtual future<stop_iteration> consume(partition_start&& ps) override {
        std::cout << ps << std::endl;
        return make_ready_future<stop_iteration>(stop_iteration::no);
    }
    virtual future<stop_iteration> consume(static_row&& sr) override {
        std::cout << static_row::printer(*_schema, sr) << std::endl;
        return make_ready_future<stop_iteration>(stop_iteration::no);
    }
    virtual future<stop_iteration> consume(clustering_row&& cr) override {
        std::cout << clustering_row::printer(*_schema, cr) << std::endl;
        return make_ready_future<stop_iteration>(stop_iteration::no);
    }
    virtual future<stop_iteration> consume(range_tombstone_change&& rtc) override {
        std::cout << rtc << std::endl;
        return make_ready_future<stop_iteration>(stop_iteration::no);
    }
    virtual future<stop_iteration> consume(partition_end&& pe) override {
        std::cout << "{partition_end}" << std::endl;
        return make_ready_future<stop_iteration>(stop_iteration::no);
    }
    virtual future<stop_iteration> on_end_of_sstable() override {
        std::cout << "{sstable_end}" << std::endl;
        return make_ready_future<stop_iteration>(stop_iteration::no);
    }
    virtual future<> on_end_of_stream() override {
        std::cout << "{stream_end}" << std::endl;
        return make_ready_future<>();
    }
};

class writetime_histogram_collecting_consumer : public sstable_consumer {
private:
    enum class bucket {
        years,
        months,
        weeks,
        days,
        hours,
    };

public:
    schema_ptr _schema;
    bucket _bucket = bucket::months;
    std::map<api::timestamp_type, uint64_t> _histogram;
    uint64_t _partitions = 0;
    uint64_t _rows = 0;
    uint64_t _cells = 0;
    uint64_t _timestamps = 0;

private:
    api::timestamp_type timestamp_bucket(api::timestamp_type ts) {
        using namespace std::chrono;
        switch (_bucket) {
            case bucket::years:
                return duration_cast<microseconds>(duration_cast<years>(microseconds(ts))).count();
            case bucket::months:
                return duration_cast<microseconds>(duration_cast<months>(microseconds(ts))).count();
            case bucket::weeks:
                return duration_cast<microseconds>(duration_cast<weeks>(microseconds(ts))).count();
            case bucket::days:
                return duration_cast<microseconds>(duration_cast<days>(microseconds(ts))).count();
            case bucket::hours:
                return duration_cast<microseconds>(duration_cast<hours>(microseconds(ts))).count();
        }
        std::abort();
    }
    void collect_timestamp(api::timestamp_type ts) {
        ts = timestamp_bucket(ts);

        ++_timestamps;
        auto it = _histogram.find(ts);
        if (it == _histogram.end()) {
            it = _histogram.emplace(ts, 0).first;
        }
        ++it->second;
    }
    void collect_column(const atomic_cell_or_collection& cell, const column_definition& cdef) {
        if (cdef.is_atomic()) {
            ++_cells;
            collect_timestamp(cell.as_atomic_cell(cdef).timestamp());
        } else if (cdef.type->is_collection() || cdef.type->is_user_type()) {
            cell.as_collection_mutation().with_deserialized(*cdef.type, [&, this] (collection_mutation_view_description mv) {
                if (mv.tomb) {
                    collect_timestamp(mv.tomb.timestamp);
                }
                for (auto&& c : mv.cells) {
                    ++_cells;
                    collect_timestamp(c.second.timestamp());
                }
            });
        } else {
            throw std::runtime_error(fmt::format("Cannot collect timestamp of cell (column {} of uknown type {})", cdef.name_as_text(), cdef.type->name()));
        }
    }

    void collect_row(const row& r, column_kind kind) {
        ++_rows;
        r.for_each_cell([this, kind] (column_id id, const atomic_cell_or_collection& cell) {
            collect_column(cell, _schema->column_at(kind, id));
        });
    }

    void collect_static_row(const static_row& sr) {
        collect_row(sr.cells(), column_kind::static_column);
    }

    void collect_clustering_row(const clustering_row& cr) {
        if (!cr.marker().is_missing()) {
            collect_timestamp(cr.marker().timestamp());
        }
        if (cr.tomb() != row_tombstone{}) {
            collect_timestamp(cr.tomb().tomb().timestamp);
        }

        collect_row(cr.cells(), column_kind::regular_column);
    }

public:
    explicit writetime_histogram_collecting_consumer(schema_ptr s, reader_permit, const bpo::variables_map& vm) : _schema(std::move(s)) {
        auto it = vm.find("bucket");
        if (it != vm.end()) {
            auto value = it->second.as<std::string>();
            if (value == "years") {
                _bucket = bucket::years;
            } else if (value == "months") {
                _bucket = bucket::months;
            } else if (value == "weeks") {
                _bucket = bucket::weeks;
            } else if (value == "days") {
                _bucket = bucket::days;
            } else if (value == "hours") {
                _bucket = bucket::hours;
            } else {
                throw std::invalid_argument(fmt::format("error: invalid value for writetime-histogram option bucket: {}", value));
            }
        }
    }
    virtual future<> on_start_of_stream() override {
        return make_ready_future<>();
    }
    virtual future<stop_iteration> on_new_sstable(const sstables::sstable* const sst) override {
        return make_ready_future<stop_iteration>(stop_iteration::no);
    }
    virtual future<stop_iteration> consume(partition_start&& ps) override {
        ++_partitions;
        if (auto tomb = ps.partition_tombstone()) {
            collect_timestamp(tomb.timestamp);
        }
        return make_ready_future<stop_iteration>(stop_iteration::no);
    }
    virtual future<stop_iteration> consume(static_row&& sr) override {
        collect_static_row(sr);
        return make_ready_future<stop_iteration>(stop_iteration::no);
    }
    virtual future<stop_iteration> consume(clustering_row&& cr) override {
        collect_clustering_row(cr);
        return make_ready_future<stop_iteration>(stop_iteration::no);
    }
    virtual future<stop_iteration> consume(range_tombstone_change&& rtc) override {
        collect_timestamp(rtc.tombstone().timestamp);
        return make_ready_future<stop_iteration>(stop_iteration::no);
    }
    virtual future<stop_iteration> consume(partition_end&& pe) override {
        return make_ready_future<stop_iteration>(stop_iteration::no);
    }
    virtual future<stop_iteration> on_end_of_sstable() override {
        return make_ready_future<stop_iteration>(stop_iteration::no);
    }
    virtual future<> on_end_of_stream() override {
        if (_histogram.empty()) {
            sst_log.info("Histogram empty, no data to write");
            co_return;
        }
        sst_log.info("Histogram has {} entries, collected from {} partitions, {} rows, {} cells: {} timestamps total", _histogram.size(), _partitions, _rows, _cells, _timestamps);

        const auto filename = "histogram.json";

        auto file = co_await open_file_dma(filename, open_flags::wo | open_flags::create);
        auto fstream = co_await make_file_output_stream(file);

        co_await fstream.write("{");

        co_await fstream.write("\n\"buckets\": [");
        auto it = _histogram.begin();
        co_await fstream.write(format("\n  {}", it->first));
        for (++it; it != _histogram.end(); ++it) {
            co_await fstream.write(format(",\n  {}", it->first));
        }
        co_await fstream.write("\n]");

        co_await fstream.write(",\n\"counts\": [");
        it = _histogram.begin();
        co_await fstream.write(format("\n  {}", it->second));
        for (++it; it != _histogram.end(); ++it) {
            co_await fstream.write(format(",\n  {}", it->second));
        }
        co_await fstream.write("\n]");
        co_await fstream.write("\n}");

        co_await fstream.close();

        sst_log.info("Histogram written to {}", filename);

        co_return;
    }
};

// scribble here, then call with --operation=custom
class custom_consumer : public sstable_consumer {
    schema_ptr _schema;
    reader_permit _permit;
public:
    explicit custom_consumer(schema_ptr s, reader_permit p, const bpo::variables_map&)
        : _schema(std::move(s)), _permit(std::move(p))
    { }
    virtual future<> on_start_of_stream() override {
        return make_ready_future<>();
    }
    virtual future<stop_iteration> on_new_sstable(const sstables::sstable* const sst) override {
        return make_ready_future<stop_iteration>(stop_iteration::no);
    }
    virtual future<stop_iteration> consume(partition_start&& ps) override {
        return make_ready_future<stop_iteration>(stop_iteration::no);
    }
    virtual future<stop_iteration> consume(static_row&& sr) override {
        return make_ready_future<stop_iteration>(stop_iteration::no);
    }
    virtual future<stop_iteration> consume(clustering_row&& cr) override {
        return make_ready_future<stop_iteration>(stop_iteration::no);
    }
    virtual future<stop_iteration> consume(range_tombstone_change&& rtc) override {
        return make_ready_future<stop_iteration>(stop_iteration::no);
    }
    virtual future<stop_iteration> consume(partition_end&& pe) override {
        return make_ready_future<stop_iteration>(stop_iteration::no);
    }
    virtual future<stop_iteration> on_end_of_sstable() override {
        return make_ready_future<stop_iteration>(stop_iteration::no);
    }
    virtual future<> on_end_of_stream() override {
        return make_ready_future<>();
    }
};

stop_iteration consume_reader(flat_mutation_reader_v2 rd, sstable_consumer& consumer, sstables::sstable* sst, const partition_set& partitions, bool no_skips) {
    auto close_rd = deferred_close(rd);
    if (consumer.on_new_sstable(sst).get() == stop_iteration::yes) {
        return consumer.on_end_of_sstable().get();
    }
    bool skip_partition = false;
    consumer_wrapper::filter_type filter;
    if (!partitions.empty()) {
        filter = [&] (const dht::decorated_key& key) {
            const auto pass = partitions.find(key) != partitions.end();
            sst_log.trace("filter({})={}", key, pass);
            skip_partition = !pass;
            return pass;
        };
    }
    while (!rd.is_end_of_stream()) {
        skip_partition = false;
        rd.consume_pausable(consumer_wrapper(consumer, filter)).get();
        sst_log.trace("consumer paused, skip_partition={}", skip_partition);
        if (!rd.is_end_of_stream() && !skip_partition) {
            if (auto* mfp = rd.peek().get(); mfp && !mfp->is_partition_start()) {
                sst_log.trace("consumer returned stop_iteration::yes for partition end, stopping");
                break;
            }
            if (consumer.consume(partition_end{}).get() == stop_iteration::yes) {
                sst_log.trace("consumer returned stop_iteration::yes for synthetic partition end, stopping");
                break;
            }
            skip_partition = true;
        }
        if (skip_partition) {
            if (no_skips) {
                mutation_fragment_v2_opt mfopt;
                while ((mfopt = rd().get()) && !mfopt->is_end_of_partition());
            } else {
                rd.next_partition().get();
            }
        }
    }
    return consumer.on_end_of_sstable().get();
}

void consume_sstables(schema_ptr schema, reader_permit permit, std::vector<sstables::shared_sstable> sstables, bool merge, bool no_skips,
        std::function<stop_iteration(flat_mutation_reader_v2&, sstables::sstable*)> reader_consumer) {
    sst_log.trace("consume_sstables(): {} sstables, merge={}, no_skips={}", sstables.size(), merge, no_skips);
    if (merge) {
        std::vector<flat_mutation_reader_v2> readers;
        readers.reserve(sstables.size());
        for (const auto& sst : sstables) {
            if (no_skips) {
                readers.emplace_back(sst->make_crawling_reader(schema, permit));
            } else {
                readers.emplace_back(sst->make_reader(schema, permit, query::full_partition_range, schema->full_slice()));
            }
        }
        auto rd = make_combined_reader(schema, permit, std::move(readers));

        reader_consumer(rd, nullptr);
    } else {
        for (const auto& sst : sstables) {
            auto rd = no_skips
                ? sst->make_crawling_reader(schema, permit)
                : sst->make_reader(schema, permit, query::full_partition_range, schema->full_slice());

            if (reader_consumer(rd, sst.get()) == stop_iteration::yes) {
                break;
            }
        }
    }
}

using operation_func = void(*)(schema_ptr, reader_permit, const std::vector<sstables::shared_sstable>&, const bpo::variables_map&);

class operation {
    std::string _name;
    std::string _summary;
    std::string _description;
    std::vector<std::string> _available_options;
    operation_func _func;

public:
    operation(std::string name, std::string summary, std::string description, operation_func func)
        : _name(std::move(name)), _summary(std::move(summary)), _description(std::move(description)), _func(func) {
    }
    operation(std::string name, std::string summary, std::string description, std::vector<std::string> available_options, operation_func func)
        : _name(std::move(name)), _summary(std::move(summary)), _description(std::move(description)), _available_options(std::move(available_options)), _func(func) {
    }

    const std::string& name() const { return _name; }
    const std::string& summary() const { return _summary; }
    const std::string& description() const { return _description; }
    const std::vector<std::string>& available_options() const { return _available_options; }

    void operator()(schema_ptr schema, reader_permit permit, const std::vector<sstables::shared_sstable>& sstables, const bpo::variables_map& vm) const {
        _func(std::move(schema), std::move(permit), sstables, vm);
    }
};

void validate_operation(schema_ptr schema, reader_permit permit, const std::vector<sstables::shared_sstable>& sstables, const bpo::variables_map& vm) {
    const auto merge = vm.count("merge");
    sstables::compaction_data info;
<<<<<<< HEAD
    consume_sstables(schema, permit, sstables, opts.merge, true, [&info] (flat_mutation_reader_v2& rd, sstables::sstable* sst) {
=======
    consume_sstables(schema, permit, sstables, merge, true, [&info] (flat_mutation_reader& rd, sstables::sstable* sst) {
>>>>>>> 4f4df256
        if (sst) {
            sst_log.info("validating {}", sst->get_filename());
        }
        const auto valid = sstables::scrub_validate_mode_validate_reader(std::move(rd), info).get();
        sst_log.info("validated {}: {}", sst ? sst->get_filename() : "the stream", valid ? "valid" : "invalid");
        return stop_iteration::no;
    });
}

void dump_index_operation(schema_ptr schema, reader_permit permit, const std::vector<sstables::shared_sstable>& sstables, const bpo::variables_map&) {
    std::cout << "{stream_start}" << std::endl;
    for (auto& sst : sstables) {
        sstables::index_reader idx_reader(sst, permit, default_priority_class(), {}, sstables::use_caching::yes);
        auto close_idx_reader = deferred_close(idx_reader);

        std::cout << "{sstable_index_start: " << sst->get_filename() << "}\n";
        while (!idx_reader.eof()) {
            idx_reader.read_partition_data().get();
            auto pos = idx_reader.get_data_file_position();

            auto pkey = idx_reader.get_partition_key();
            fmt::print("{}: {} ({})\n", pos, pkey.with_schema(*schema), pkey);

            idx_reader.advance_to_next_partition().get();
        }
        std::cout << "{sstable_index_end}" << std::endl;
    }
    std::cout << "{stream_end}" << std::endl;
}

template <typename Integer>
sstring disk_string_to_string(const sstables::disk_string<Integer>& ds) {
    return sstring(ds.value.begin(), ds.value.end());
}

void dump_compression_info_operation(schema_ptr schema, reader_permit permit, const std::vector<sstables::shared_sstable>& sstables, const bpo::variables_map&) {
    fmt::print("{{stream_start}}\n");

    for (auto& sst : sstables) {
        const auto& compression = sst->get_compression();

        fmt::print("{{sstable_compression_info_start: {}}}\n", sst->get_filename());
        fmt::print("{{name: {}}}\n", disk_string_to_string(compression.name));
        fmt::print("{{options:");
        if (!compression.options.elements.empty()) {
            auto it = compression.options.elements.begin();
            const auto end = compression.options.elements.end();
            fmt::print(" {}={}", disk_string_to_string(it->key), disk_string_to_string(it->value));
            for (++it; it != end; ++it) {
                fmt::print(", {}={}", disk_string_to_string(it->key), disk_string_to_string(it->value));
            }
        }
        fmt::print("}}\n");
        fmt::print("{{chunk_len: {}}}\n", compression.chunk_len);
        fmt::print("{{data_len: {}}}\n", compression.data_len);
        fmt::print("{{offsets_start}}\n");
        size_t i = 0;
        for (const auto& offset : compression.offsets) {
            fmt::print("[{}]: {}\n", i++, offset);
        }
        fmt::print("{{offsets_end}}\n");
        fmt::print("{{sstable_compression_info_end}}\n");
    }
    fmt::print("{{stream_end}}\n");
}

void dump_summary_operation(schema_ptr schema, reader_permit permit, const std::vector<sstables::shared_sstable>& sstables, const bpo::variables_map&) {
    const auto composite_to_hex = [] (bytes_view bv) {
        auto cv = composite_view(bv, true);
        auto key = partition_key::from_exploded_view(cv.explode());
        return to_hex(key.representation());
    };

    fmt::print("{{stream_start}}\n");
    for (auto& sst : sstables) {
        auto& summary = sst->get_summary();

        fmt::print("{{sstable_summary_start: {}}}\n", sst->get_filename());

        fmt::print("{{header: min_index_interval: {}, size: {}, memory_size: {}, sampling_level: {}, size_at_full_sampling: {}}}\n",
                summary.header.min_index_interval,
                summary.header.size,
                summary.header.memory_size,
                summary.header.sampling_level,
                summary.header.size_at_full_sampling);

        fmt::print("{{positions:\n");
        for (size_t i = 0; i < summary.positions.size(); ++i) {
            fmt::print("[{}]: {}\n", i, summary.positions[i]);
        }
        fmt::print("}}\n");

        fmt::print("{{entries:\n");
        for (size_t i = 0; i < summary.entries.size(); ++i) {
            const auto& e = summary.entries[i];
            auto pkey = e.get_key().to_partition_key(*schema);
            fmt::print("[{}]: {{summary_entry: token: {}, key: {} ({}), position: {}}}\n",
                    i,
                    e.token,
                    pkey.with_schema(*schema),
                    pkey,
                    e.position);
        }
        fmt::print("}}\n");

        auto first_key = sstables::key_view(summary.first_key.value).to_partition_key(*schema);
        fmt::print("{{first_key: {} ({})}}\n", first_key.with_schema(*schema), first_key);

        auto last_key = sstables::key_view(summary.last_key.value).to_partition_key(*schema);
        fmt::print("{{last_key: {} ({})}}\n", last_key.with_schema(*schema), last_key);

        fmt::print("{{sstable_summary_end}}\n");
    }
    fmt::print("{{stream_end}}\n");
}

class text_dumper {
    sstables::sstable_version_types _version;
    std::function<std::string_view(const void* const)> _name_resolver;

private:
    template <typename Number>
    requires std::is_arithmetic_v<Number>
    void visit(Number& val) {
        if constexpr (std::is_same_v<std::remove_cv_t<Number>, int8_t>) {
            fmt::print(" {}", static_cast<signed int>(val));
        } else if (std::is_same_v<std::remove_cv_t<Number>, uint8_t>) {
            fmt::print(" {}", static_cast<unsigned int>(val));
        } else {
            fmt::print(" {}", val);
        }
    }

    template <typename Integer>
    void visit(const sstables::disk_string<Integer>& val) {
        fmt::print(" {}", disk_string_to_string(val));
    }

    template <typename Integer, typename T>
    void visit(const sstables::disk_array<Integer, T>& val) {
        fmt::print("\n");
        for (size_t i = 0; i != val.elements.size(); ++i) {
            fmt::print("[{}]: ", i);
            visit(val.elements[i]);
            fmt::print("\n");
        }
    }

    void visit(const sstables::disk_string_vint_size& val) {
        fmt::print(" {}", sstring(val.value.begin(), val.value.end()));
    }

    template <typename T>
    void visit(const sstables::disk_array_vint_size<T>& val) {
        fmt::print("\n");
        for (size_t i = 0; i != val.elements.size(); ++i) {
            fmt::print("[{}]: ", i);
            visit(val.elements[i]);
            fmt::print("\n");
        }
    }

    void visit(const utils::estimated_histogram& val) {
        fmt::print("\n");
        for (size_t i = 0; i < val.buckets.size(); i++) {
            auto offset = val.bucket_offsets[i == 0 ? 0 : i - 1];
            auto bucket = val.buckets[i];
            fmt::print("[{}]: offset: {}, value={}}}\n", i, offset, bucket);
        }
    }

    void visit(const utils::streaming_histogram& val) {
        fmt::print("\n");
        for (const auto& [k, v] : val.bin) {
            fmt::print("[{}]: {}\n", k, v);
        }
    }

    void visit(const db::replay_position& val) {
        fmt::print(" id: {}, pos: {}", val.id, val.pos);
    }

    void visit(const sstables::commitlog_interval& val) {
        fmt::print(" {{start: ");
        visit(val.start);
        fmt::print("}}");

        fmt::print(" {{end: ");
        visit(val.end);
        fmt::print("}}");
    }

    template <typename Integer>
    void visit(const sstables::vint<Integer>& val) {
        fmt::print("{}", val.value);
    }

    void visit(const sstables::serialization_header::column_desc& val) {
        text_dumper dumper(_version, [&val] (const void* const field) {
            if (field == &val.name) { return "name"; }
            else if (field == &val.type_name) { return "type_name"; }
            else { throw std::invalid_argument("invalid field offset"); }
        });
        const_cast<sstables::serialization_header::column_desc&>(val).describe_type(_version, std::ref(dumper));
    }

    template <typename FieldType>
    void visit_field(FieldType& field) {
        const auto name = _name_resolver(&field);
        fmt::print("{{{}:", name);
        visit(field);
        fmt::print("}}\n");
    }

    text_dumper(sstables::sstable_version_types version, std::function<std::string_view(const void* const)> name_resolver)
        : _version(version), _name_resolver(std::move(name_resolver)) {
    }

public:
    template <typename Arg1>
    void operator()(Arg1& arg1) {
        visit_field(arg1);
    }

    template <typename Arg1, typename... Arg>
    void operator()(Arg1& arg1, Arg&... arg) {
        visit_field(arg1);
        (*this)(arg...);
    }

    template <typename T>
    static void dump(sstables::sstable_version_types version, const T& obj, std::string_view name,
            std::function<std::string_view(const void* const)> name_resolver) {
        text_dumper dumper(version, std::move(name_resolver));
        fmt::print("{{{}_start}}\n", name);
        const_cast<T&>(obj).describe_type(version, std::ref(dumper));
        fmt::print("{{{}_end}}\n", name);
    }
};

void dump_validation_metadata(sstables::sstable_version_types version, const sstables::validation_metadata& metadata) {
    text_dumper::dump(version, metadata, "validation", [&metadata] (const void* const field) {
        if (field == &metadata.partitioner) { return "partitioner"; }
        else if (field == &metadata.filter_chance) { return "filter_chance"; }
        else { throw std::invalid_argument("invalid field offset"); }
    });
}

void dump_compaction_metadata(sstables::sstable_version_types version, const sstables::compaction_metadata& metadata) {
    text_dumper::dump(version, metadata, "compaction", [&metadata] (const void* const field) {
        if (field == &metadata.ancestors) { return "ancestors"; }
        else if (field == &metadata.cardinality) { return "cardinality"; }
        else { throw std::invalid_argument("invalid field offset"); }
    });
}

void dump_stats_metadata(sstables::sstable_version_types version, const sstables::stats_metadata& metadata) {
    text_dumper::dump(version, metadata, "stats", [&metadata] (const void* const field) {
        if (field == &metadata.estimated_partition_size) { return "estimated_partition_size"; }
        else if (field == &metadata.estimated_cells_count) { return "estimated_cells_count"; }
        else if (field == &metadata.position) { return "position"; }
        else if (field == &metadata.min_timestamp) { return "min_timestamp"; }
        else if (field == &metadata.max_timestamp) { return "max_timestamp"; }
        else if (field == &metadata.min_local_deletion_time) { return "min_local_deletion_time"; }
        else if (field == &metadata.max_local_deletion_time) { return "max_local_deletion_time"; }
        else if (field == &metadata.min_ttl) { return "min_ttl"; }
        else if (field == &metadata.max_ttl) { return "max_ttl"; }
        else if (field == &metadata.compression_ratio) { return "compression_ratio"; }
        else if (field == &metadata.estimated_tombstone_drop_time) { return "estimated_tombstone_drop_time"; }
        else if (field == &metadata.sstable_level) { return "sstable_level"; }
        else if (field == &metadata.repaired_at) { return "repaired_at"; }
        else if (field == &metadata.min_column_names) { return "min_column_names"; }
        else if (field == &metadata.max_column_names) { return "max_column_names"; }
        else if (field == &metadata.has_legacy_counter_shards) { return "has_legacy_counter_shards"; }
        else if (field == &metadata.columns_count) { return "columns_count"; }
        else if (field == &metadata.rows_count) { return "rows_count"; }
        else if (field == &metadata.commitlog_lower_bound) { return "commitlog_lower_bound"; }
        else if (field == &metadata.commitlog_intervals) { return "commitlog_intervals"; }
        else { throw std::invalid_argument("invalid field offset"); }
    });
}

void dump_serialization_header(sstables::sstable_version_types version, const sstables::serialization_header& metadata) {
    text_dumper::dump(version, metadata, "serialization_header", [&metadata] (const void* const field) {
        if (field == &metadata.min_timestamp_base) { return "min_timestamp_base"; }
        else if (field == &metadata.min_local_deletion_time_base) { return "min_local_deletion_time_base"; }
        else if (field == &metadata.min_ttl_base) { return "min_ttl_base"; }
        else if (field == &metadata.pk_type_name) { return "pk_type_name"; }
        else if (field == &metadata.clustering_key_types_names) { return "clustering_key_types_names"; }
        else if (field == &metadata.static_columns) { return "static_columns"; }
        else if (field == &metadata.regular_columns) { return "regular_columns"; }
        else { throw std::invalid_argument("invalid field offset"); }
    });
}

void dump_statistics_operation(schema_ptr schema, reader_permit permit, const std::vector<sstables::shared_sstable>& sstables, const bpo::variables_map&) {
    auto to_string = [] (sstables::metadata_type t) {
        switch (t) {
            case sstables::metadata_type::Validation: return "validation";
            case sstables::metadata_type::Compaction: return "compaction";
            case sstables::metadata_type::Stats: return "stats";
            case sstables::metadata_type::Serialization: return "serialization";
        }
        std::abort();
    };

    fmt::print("{{stream_start}}\n");
    for (auto& sst : sstables) {
        auto& statistics = sst->get_statistics();

        fmt::print("{{sstable_statistics_start: {}}}\n", sst->get_filename());
        fmt::print("{{offsets: ");
        if (!statistics.offsets.elements.empty()) {
            auto it = statistics.offsets.elements.begin();
            const auto end = statistics.offsets.elements.end();
            fmt::print("{}={}", to_string(it->first), it->second);
            for (++it; it != end; ++it) {
                fmt::print(", {}={}", to_string(it->first), it->second);
            }
        }
        fmt::print("}}\n");
        fmt::print("{{contents_start}}\n");
        const auto version = sst->get_version();
        for (const auto& [type, _] : statistics.offsets.elements) {
            const auto& metadata_ptr = statistics.contents.at(type);
            switch (type) {
                case sstables::metadata_type::Validation:
                    dump_validation_metadata(version, *dynamic_cast<const sstables::validation_metadata*>(metadata_ptr.get()));
                    break;
                case sstables::metadata_type::Compaction:
                    dump_compaction_metadata(version, *dynamic_cast<const sstables::compaction_metadata*>(metadata_ptr.get()));
                    break;
                case sstables::metadata_type::Stats:
                    dump_stats_metadata(version, *dynamic_cast<const sstables::stats_metadata*>(metadata_ptr.get()));
                    break;
                case sstables::metadata_type::Serialization:
                    dump_serialization_header(version, *dynamic_cast<const sstables::serialization_header*>(metadata_ptr.get()));
                    break;
            }
        }
        fmt::print("{{contents_end}}\n");
        fmt::print("{{sstable_statistics_end}}\n");
    }
    fmt::print("{{stream_end}}\n");
}

const char* to_string(sstables::scylla_metadata_type t) {
    switch (t) {
        case sstables::scylla_metadata_type::Sharding: return "Sharding";
        case sstables::scylla_metadata_type::Features: return "Features";
        case sstables::scylla_metadata_type::ExtensionAttributes: return "ExtensionAttributes";
        case sstables::scylla_metadata_type::RunIdentifier: return "RunIdentifier";
        case sstables::scylla_metadata_type::LargeDataStats: return "LargeDataStats";
        case sstables::scylla_metadata_type::SSTableOrigin: return "SSTableOrigin";
    }
    std::abort();
}

const char* to_string(sstables::large_data_type t) {
    switch (t) {
        case sstables::large_data_type::partition_size: return "partition_size";
        case sstables::large_data_type::row_size: return "row_size";
        case sstables::large_data_type::cell_size: return "cell_size";
        case sstables::large_data_type::rows_in_partition: return "rows_in_partition";
    }
    std::abort();
}

struct scylla_metadata_visitor : public boost::static_visitor<> {
    void operator()(const sstables::sharding_metadata& val) const {
        fmt::print("\n");
        for (const auto& e : val.token_ranges.elements) {
            fmt::print("{}{}, {}{}\n",
                    e.left.exclusive ? "(" : "[",
                    disk_string_to_string(e.left.token),
                    e.right.exclusive ? ")" : "]",
                    disk_string_to_string(e.right.token));
        }
    }
    void operator()(const sstables::sstable_enabled_features& val) const {
        std::pair<sstables::sstable_feature, const char*> all_features[] = {
                {sstables::sstable_feature::NonCompoundPIEntries, "NonCompoundPIEntries"},
                {sstables::sstable_feature::NonCompoundRangeTombstones, "NonCompoundRangeTombstones"},
                {sstables::sstable_feature::ShadowableTombstones, "ShadowableTombstones"},
                {sstables::sstable_feature::CorrectStaticCompact, "CorrectStaticCompact"},
                {sstables::sstable_feature::CorrectEmptyCounters, "CorrectEmptyCounters"},
                {sstables::sstable_feature::CorrectUDTsInCollections, "CorrectUDTsInCollections"},
        };
        fmt::print(" ({}): ", val.enabled_features);
        bool first = true;
        for (const auto& [mask, name] : all_features) {
            if (mask & val.enabled_features) {
                if (first) {
                    first = false;
                } else {
                    fmt::print(" |");
                }
                fmt::print(" {}", name);
            }
        }
    }
    void operator()(const sstables::scylla_metadata::extension_attributes& val) const {
        fmt::print("\n");
        for (const auto& [k, v] : val.map) {
            fmt::print("{}: {}\n", disk_string_to_string(k), disk_string_to_string(v));
        }
    }
    void operator()(const sstables::run_identifier& val) const {
        fmt::print(" {}", val.id);
    }
    void operator()(const sstables::scylla_metadata::large_data_stats& val) const {
        fmt::print("\n");
        for (const auto& [k, v] : val.map) {
            fmt::print("{}: {{max_value: {}, threshold: {}, above_threshold: {}}}\n",
                    to_string(k),
                    v.max_value,
                    v.threshold,
                    v.above_threshold);
        }
    }
    void operator()(const sstables::scylla_metadata::sstable_origin& val) const {
        fmt::print(" {}", disk_string_to_string(val));
    }

    template <sstables::scylla_metadata_type E, typename T>
    void operator()(const sstables::disk_tagged_union_member<sstables::scylla_metadata_type, E, T>& m) const {
        fmt::print("{{{}:", to_string(E));
        (*this)(m.value);
        fmt::print("}}\n");
    }

    scylla_metadata_visitor() = default;
};

void dump_scylla_metadata_operation(schema_ptr schema, reader_permit permit, const std::vector<sstables::shared_sstable>& sstables, const bpo::variables_map&) {
    fmt::print("{{stream_start}}\n");
    for (auto& sst : sstables) {
        fmt::print("{{sstable_scylla_metadata_start: {}}}\n", sst->get_filename());
        auto m = sst->get_scylla_metadata();
        if (!m) {
            fmt::print("{{sstable_scylla_metadata_end}}\n");
            continue;
        }
        for (const auto& [k, v] : m->data.data) {
            boost::apply_visitor(scylla_metadata_visitor{}, v);
        }
        fmt::print("{{sstable_scylla_metadata_end}}\n");
    }
    fmt::print("{{stream_end}}\n");
}

template <typename SstableConsumer>
void sstable_consumer_operation(schema_ptr schema, reader_permit permit, const std::vector<sstables::shared_sstable>& sstables, const bpo::variables_map& vm) {
    const auto merge = vm.count("merge");
    const auto no_skips = vm.count("no-skips");
    const auto partitions = get_partitions(schema, vm);
    auto consumer = std::make_unique<SstableConsumer>(schema, permit, vm);
    consumer->on_start_of_stream().get();
<<<<<<< HEAD
    consume_sstables(schema, permit, sstables, opts.merge, opts.no_skips || partitions.empty(), [&, &consumer = *consumer] (flat_mutation_reader_v2& rd, sstables::sstable* sst) {
        return consume_reader(std::move(rd), consumer, sst, partitions, opts.no_skips);
=======
    consume_sstables(schema, permit, sstables, merge, no_skips || partitions.empty(), [&, &consumer = *consumer] (flat_mutation_reader& rd, sstables::sstable* sst) {
        return consume_reader(std::move(rd), consumer, sst, partitions, no_skips);
>>>>>>> 4f4df256
    });
    consumer->on_end_of_stream().get();
}

class basic_option {
public:
    const char* name;
    const char* description;

public:
    basic_option(const char* name, const char* description) : name(name), description(description) { }

    virtual void add_option(bpo::options_description& opts) const = 0;
};

template <typename T = std::monostate>
class typed_option : public basic_option {
    std::optional<T> _default_value;

    virtual void add_option(bpo::options_description& opts) const override {
        if (_default_value) {
            opts.add_options()(name, bpo::value<T>()->default_value(*_default_value), description);
        } else {
            opts.add_options()(name, bpo::value<T>(), description);
        }
    }

public:
    typed_option(const char* name, const char* description) : basic_option(name, description) { }
    typed_option(const char* name, T default_value, const char* description) : basic_option(name, description), _default_value(std::move(default_value)) { }
};

template <>
class typed_option<std::monostate> : public basic_option {
    virtual void add_option(bpo::options_description& opts) const override {
        opts.add_options()(name, description);
    }
public:
    typed_option(const char* name, const char* description) : basic_option(name, description) { }
};

class option {
    shared_ptr<basic_option> _opt; // need copy to support convenient range declaration of std::vector<option>

public:
    template <typename T>
    option(typed_option<T> opt) : _opt(make_shared<typed_option<T>>(std::move(opt))) { }

    const char* name() const { return _opt->name; }
    const char* description() const { return _opt->description; }
    void add_option(bpo::options_description& opts) const { _opt->add_option(opts); }
};

const std::vector<option> all_options {
    typed_option<std::vector<sstring>>("partition", "partition(s) to filter for, partitions are expected to be in the hex format"),
    typed_option<sstring>("partitions-file", "file containing partition(s) to filter for, partitions are expected to be in the hex format"),
    typed_option<>("merge", "merge all sstables into a single mutation fragment stream (use a combining reader over all sstable readers)"),
    typed_option<>("no-skips", "don't use skips to skip to next partition when the partition filter rejects one, this is slower but works with corrupt index"),
    typed_option<std::string>("bucket", "months", "the unit of time to use as bucket, one of (years, months, weeks, days, hours)"),
};

const std::vector<operation> operations{
/* dump-data */
    {"dump-data",
            "Dump content of sstable(s)",
R"(
Dump the content of the data component. This component contains the data-proper
of the sstable. This might produce a huge amount of output. In general the
human-readable output will be larger than the binary file.
For more information about the sstable components and the format itself, visit
https://docs.scylladb.com/architecture/sstable/.

It is possible to filter the data to print via the --partitions or
--partitions-file options. Both expect partition key values in the hexdump
format.
)",
            {"partition", "partitions-file", "merge", "no-skips"},
            sstable_consumer_operation<dumping_consumer>},
/* dump-index */
    {"dump-index",
            "Dump content of sstable index(es)",
R"(
Dump the content of the index component. Contains the partition-index of the data
component. This is effectively a list of all the partitions in the sstable, with
their starting position in the data component and optionally a promoted index,
which contains a sampled index of the clustering rows in the partition.
Positions (both that of partition and that of rows) is valid for uncompressed
data.
For more information about the sstable components and the format itself, visit
https://docs.scylladb.com/architecture/sstable/.
)",
            dump_index_operation},
/* dump-compression-info */
    {"dump-compression-info",
            "Dump content of sstable compression info(s)",
R"(
Dump the content of the compression-info component. Contains compression
parameters and maps positions into the uncompressed data to that into compressed
data. Note that compression happens over chunks with configurable size, so to
get data at a position in the middle of a compressed chunk, the entire chunk has
to be decompressed.
For more information about the sstable components and the format itself, visit
https://docs.scylladb.com/architecture/sstable/.
)",
            dump_compression_info_operation},
/* dump-summary */
    {"dump-summary",
            "Dump content of sstable summary(es)",
R"(
Dump the content of the summary component. The summary is a sampled index of the
content of the index-component. An index of the index. Sampling rate is chosen
such that this file is small enough to be kept in memory even for very large
sstables.
For more information about the sstable components and the format itself, visit
https://docs.scylladb.com/architecture/sstable/.
)",
            dump_summary_operation},
/* dump-statistics */
    {"dump-statistics",
            "Dump content of sstable statistics(s)",
R"(
Dump the content of the statistics component. Contains various metadata about the
data component. In the sstable 3 format, this component is critical for parsing
the data component.
For more information about the sstable components and the format itself, visit
https://docs.scylladb.com/architecture/sstable/.
)",
            dump_statistics_operation},
/* dump-scylla-metadata */
    {"dump-scylla-metadata",
            "Dump content of sstable scylla metadata(s)",
R"(
Dump the content of the scylla-metadata component. Contains scylla-specific
metadata about the data component. This component won't be present in sstables
produced by Apache Cassandra.
For more information about the sstable components and the format itself, visit
https://docs.scylladb.com/architecture/sstable/.
)",
            dump_scylla_metadata_operation},
/* writetime-histogram */
    {"writetime-histogram",
            "Generate a histogram of all the timestamps (writetime)",
R"(
Crawl over all timestamps in the data component and add them to a histogram. The
bucket size by default is a month, tunable with the --bucket option.
The timestamp of all objects that have one are added to the histogram:
* cells (atomic and collection cells)
* tombstones (partition-tombstone, range-tombstone, row-tombstone,
  shadowable-tombstone, cell-tombstone, collection-tombstone, cell-tombstone)
* row-marker

This allows determining when the data was written, provided the writer of the
data didn't mangle with the timestamps.
This produces a json file `histogram.json` whose content can be plotted with the
following example python script:

     import datetime
     import json
     import matplotlib.pyplot as plt # requires the matplotlib python package

     with open('histogram.json', 'r') as f:
         data = json.load(f)

     x = data['buckets']
     y = data['counts']

     max_y = max(y)

     x = [datetime.date.fromtimestamp(i / 1000000).strftime('%Y.%m') for i in x]
     y = [i / max_y for i in y]

     fig, ax = plt.subplots()

     ax.set_xlabel('Timestamp')
     ax.set_ylabel('Normalized cell count')
     ax.set_title('Histogram of data write-time')
     ax.bar(x, y)

     plt.show()
)",
            {"bucket"},
            sstable_consumer_operation<writetime_histogram_collecting_consumer>},
/* custom */
    {"custom",
            "Hackable custom operation for expert users, until scripting support is implemented",
R"(
Poor man's scripting support. Aimed at developers as it requires editing C++
source code and re-building the binary. Will be replaced by proper scripting
support soon (don't quote me on that).
)",
            sstable_consumer_operation<custom_consumer>},
/* validate */
    {"validate",
            "Validate the sstable(s), same as scrub in validate mode",
R"(
On a conceptual level, the data in sstables is represented by objects called
mutation fragments. We have the following kinds of fragments:
* partition-start (1)
* static-row (0-1)
* clustering-row (0-N)
* range-tombstone/range-tombstone-change (0-N)
* partition-end (1)

Data from the sstable is parsed into these fragments. We use these fragments to
stream data because it allows us to represent as little as part of a partition
or as many as the entire content of an sstable.

This operation validates data on the mutation-fragment level. Any parsing errors
will also be detected, but after successful parsing the validation will happen
on the fragment level. The following things are validated:
* Partitions are ordered in strictly monotonic ascending order [1].
* Fragments are correctly ordered. Fragments must follow the order defined in the
  listing above also respecting the occurrence numbers within a partition. Note
  that clustering rows and range tombstone [change] fragments can be intermingled.
* Clustering elements are ordered according in a strictly increasing clustering
  order as defined by the schema. Range tombstones (but not range tombstone
  changes) are allowed to have weakly monotonically increasing positions.
* The stream ends with a partition-end fragment.

[1] Although partitions are said to be unordered, this is only true w.r.t. the
data type of the key components. Partitions are ordered according to their tokens
(hashes), so partitions are unordered in the sense that a hash-table is
unordered: they have a random order as perceived by they user but they have a
well defined internal order.
)",
            {"merge"},
            validate_operation},
};

} // anonymous namespace

namespace tools {

int scylla_sstable_main(int argc, char** argv) {
    const operation* found_op = nullptr;
    if (std::strcmp(argv[1], "--help") != 0 && std::strcmp(argv[1], "-h") != 0) {
        found_op = &tools::utils::get_selected_operation(argc, argv, operations, "operation");
    }

    app_template::seastar_options app_cfg;
    app_cfg.name = app_name;

    const auto description_template =
R"(scylla-sstable - a multifunctional command-line tool to examine the content of sstables.

Usage: scylla sstable {{operation}} [--option1] [--option2] ... {{sstable_path1}} [{{sstable_path2}}] ...

Allows examining the contents of sstables with various built-in tools
(operations). The sstables to-be-examined are passed as positional
command line arguments. Sstables will be processed by the selected
operation one-by-one. Any number of sstables can be passed but mind the
open file limits. Always pass the path to the data component of the
sstables (*-Data.db) even if you want to examine another component.
The schema to read the sstables is read from a schema.cql file. This
should contain the keyspace and table definitions, any UDTs used and
dropped columns in the form of relevant CQL statements. The keyspace
definition is allowed to be missing, in which case one will be
auto-generated. Dropped columns should be present in the form of insert
statements into the system_schema.dropped_columns table.
Example scylla.cql:

    CREATE KEYSPACE ks WITH replication = {'class': 'SimpleStrategy', 'replication_factor': 1};

    CREATE TYPE ks.type1 (f1 int, f2 text);

    CREATE TABLE ks.cf (pk int PRIMARY KEY, v frozen<type1>);

    INSERT
    INTO system_schema.dropped_columns (keyspace_name, table_name, column_name, dropped_time, type)
    VALUES ('ks', 'cf', 'v2', 1631011979170675, 'int');

In general you should be able to use the output of `DESCRIBE TABLE` or
the relevant parts of `DESCRIBE KEYSPACE` of `cqlsh` as well as the
`schema.cql` produced by snapshots.

Operations write their output to stdout, or file(s). The tool logs to
stderr, with a logger called {}.

The supported operations are:
{}

For more details on an operation, run: scylla sstable {{operation}} --help

Examples:

# dump the content of the sstable
$ scylla sstable dump-data /path/to/md-123456-big-Data.db

# dump the content of the two sstable(s) as a unified stream
$ scylla sstable dump-data --merge /path/to/md-123456-big-Data.db /path/to/md-123457-big-Data.db

# generate a joint histogram for the specified partition
$ scylla sstable writetime-histogram --partition={{myhexpartitionkey}} /path/to/md-123456-big-Data.db

# validate the specified sstables
$ scylla sstable validate /path/to/md-123456-big-Data.db /path/to/md-123457-big-Data.db
)";

    if (found_op) {
        app_cfg.description = format("{}\n\n{}\n", found_op->summary(), found_op->description());
    } else  {
        app_cfg.description = format(description_template, app_name, boost::algorithm::join(operations | boost::adaptors::transformed([] (const auto& op) {
            return format("* {}: {}", op.name(), op.summary());
        }), "\n"));
    }

    tools::utils::configure_tool_mode(app_cfg, sst_log.name());

    app_template app(std::move(app_cfg));

    app.add_options()
        ("schema-file", bpo::value<sstring>()->default_value("schema.cql"), "file containing the schema description")
        ;

    app.add_positional_options({
        {"sstables", bpo::value<std::vector<sstring>>(), "sstable(s) to process, can also be provided as positional arguments", -1},
    });

    if (found_op) {
        bpo::options_description op_desc(found_op->name());
        for (const auto& opt_name : found_op->available_options()) {
            auto it = std::find_if(all_options.begin(), all_options.end(), [&] (const option& opt) { return opt.name() == opt_name; });
            assert(it != all_options.end());
            it->add_option(op_desc);
        }
        if (!found_op->available_options().empty()) {
            app.get_options_description().add(op_desc);
        }
    }

    return app.run(argc, argv, [&app, found_op] {
        return async([&app, found_op] {
            auto& app_config = app.configuration();

            const auto& operation = *found_op;

            schema_ptr schema;
            try {
                schema = tools::load_one_schema_from_file(std::filesystem::path(app_config["schema-file"].as<sstring>())).get();
            } catch (...) {
                std::cerr << "error: could not load schema file '" << app_config["schema-file"].as<sstring>() << "': " << std::current_exception() << std::endl;
                return 1;
            }

            db::config dbcfg;
            gms::feature_service feature_service(gms::feature_config_from_db_config(dbcfg));
            cache_tracker tracker;
            sstables::sstables_manager sst_man(large_data_handler, dbcfg, feature_service, tracker);
            auto close_sst_man = deferred_close(sst_man);

            if (!app_config.count("sstables")) {
                std::cerr << "error: no sstables specified on the command line\n";
                return 2;
            }
            const auto sstables = load_sstables(schema, sst_man, app_config["sstables"].as<std::vector<sstring>>());

            reader_concurrency_semaphore rcs_sem(reader_concurrency_semaphore::no_limits{}, app_name);
            auto stop_semaphore = deferred_stop(rcs_sem);

            const auto permit = rcs_sem.make_tracking_only_permit(schema.get(), app_name, db::no_timeout);

            operation(schema, permit, sstables, app_config);

            return 0;
        });
    });
}

} // namespace tools<|MERGE_RESOLUTION|>--- conflicted
+++ resolved
@@ -564,11 +564,7 @@
 void validate_operation(schema_ptr schema, reader_permit permit, const std::vector<sstables::shared_sstable>& sstables, const bpo::variables_map& vm) {
     const auto merge = vm.count("merge");
     sstables::compaction_data info;
-<<<<<<< HEAD
-    consume_sstables(schema, permit, sstables, opts.merge, true, [&info] (flat_mutation_reader_v2& rd, sstables::sstable* sst) {
-=======
-    consume_sstables(schema, permit, sstables, merge, true, [&info] (flat_mutation_reader& rd, sstables::sstable* sst) {
->>>>>>> 4f4df256
+    consume_sstables(schema, permit, sstables, merge, true, [&info] (flat_mutation_reader_v2& rd, sstables::sstable* sst) {
         if (sst) {
             sst_log.info("validating {}", sst->get_filename());
         }
@@ -1027,13 +1023,8 @@
     const auto partitions = get_partitions(schema, vm);
     auto consumer = std::make_unique<SstableConsumer>(schema, permit, vm);
     consumer->on_start_of_stream().get();
-<<<<<<< HEAD
-    consume_sstables(schema, permit, sstables, opts.merge, opts.no_skips || partitions.empty(), [&, &consumer = *consumer] (flat_mutation_reader_v2& rd, sstables::sstable* sst) {
-        return consume_reader(std::move(rd), consumer, sst, partitions, opts.no_skips);
-=======
-    consume_sstables(schema, permit, sstables, merge, no_skips || partitions.empty(), [&, &consumer = *consumer] (flat_mutation_reader& rd, sstables::sstable* sst) {
+    consume_sstables(schema, permit, sstables, merge, no_skips || partitions.empty(), [&, &consumer = *consumer] (flat_mutation_reader_v2& rd, sstables::sstable* sst) {
         return consume_reader(std::move(rd), consumer, sst, partitions, no_skips);
->>>>>>> 4f4df256
     });
     consumer->on_end_of_stream().get();
 }
